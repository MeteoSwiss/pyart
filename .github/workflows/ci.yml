--- conflicted
+++ resolved
@@ -56,13 +56,7 @@
       - name: Install PyART
         shell: bash -l {0}
         run: |
-<<<<<<< HEAD
           python -m pip install -e . --force-reinstall --no-deps
-
-=======
-          python setup.py install
- 
->>>>>>> 94a9eec8
       - name: Run Linting
         shell: bash -l {0}
         run: |
